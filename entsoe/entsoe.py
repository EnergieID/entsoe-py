--- conflicted
+++ resolved
@@ -621,7 +621,6 @@
     @wraps(func)
     def year_wrapper(*args, start, end, **kwargs):
         blocks = year_blocks(start, end)
-<<<<<<< HEAD
         frames = []
         for _start, _end in blocks:
             try:
@@ -631,12 +630,7 @@
                 frame = pd.DataFrame()
             frames.append(frame)
 
-        df = pd.concat(frames)
-=======
-        frames = [func(*args, start=_start, end=_end, **kwargs) for _start, _end
-                  in blocks]
-        df = pd.concat(frames, sort = True)
->>>>>>> f23bb336
+        df = pd.concat(frames, sort=True)
         return df
 
     return year_wrapper
